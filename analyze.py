# Copyright (C) 2022  Alexander Kraus <nr4@z10.info>
#
# This program is free software: you can redistribute it and/or modify
# it under the terms of the GNU General Public License as published by
# the Free Software Foundation, either version 3 of the License, or
# (at your option) any later version.
#
# This program is distributed in the hope that it will be useful,
# but WITHOUT ANY WARRANTY; without even the implied warranty of
# MERCHANTABILITY or FITNESS FOR A PARTICULAR PURPOSE.  See the
# GNU General Public License for more details.
#
# You should have received a copy of the GNU General Public License
# along with this program.  If not, see <https://www.gnu.org/licenses/>.

from os import listdir
from os.path import isfile, join
from html.parser import HTMLParser
from operator import itemgetter
from datetime import datetime, timedelta
import matplotlib.pyplot as plt
import matplotlib
import argparse
import functools
from scipy.signal import correlate
import numpy
from cycler import cycler


class Message:
    def __init__(self, author, message, date):
        self.author = author
        self.message = message
        self.date = date

    def toString(self):
        return self.author + "(" + self.date + "): " + self.message

    def dateTime(self):
        try:
            return datetime.strptime(self.date, '%d.%m.%Y %H:%M:%S')
        except:
            self.date = self.date.split(' UTC')[0]
            return datetime.strptime(self.date, '%d.%m.%Y %H:%M:%S')


class ChatParser(HTMLParser):
    def __init__(self):
        super().__init__()

        self.messageAuthor = None
        self.messageText = None
        self.messageDate = None
        self.makeNextDataName = False
        self.makeNextDataText = False
        self.messages = []

    def handle_starttag(self, tag, attributes):
        makeNextAttributeDate = False

        for (attributeName, attributeValue) in attributes:
            if makeNextAttributeDate:
                if attributeName == "title":
                    self.messageDate = attributeValue.strip()
                    makeNextAttributeDate = False

            if attributeName == "class":
                classList = attributeValue.split(' ')

                if "message" in classList:
                    if self.messageDate != None and self.messageAuthor != None and self.messageText != None:
                        self.messages += [Message(self.messageAuthor, self.messageText, self.messageDate)]
                        self.messageAuthor = None
                        self.messageText = None
                        self.messageDate = None
                elif "date" in classList:
                    makeNextAttributeDate = True
                elif "from_name" in classList:
                    self.makeNextDataName = True
                elif "text" in classList:
                    self.makeNextDataText = True

    def handle_data(self, data):
        if self.makeNextDataName:
            self.messageAuthor = data.replace(" via @gif", "").strip()
            self.makeNextDataName = False

        if self.makeNextDataText:
            self.messageText = data.strip()
            self.makeNextDataText = False

    def contributingNames(self):
        return list(set(map(
            lambda message: message.author,
            self.messages,
        )))

    def contributorMessages(self, name):
        return list(map(
            lambda message: message.message,
            filter(
                lambda message: message.author == name,
                self.messages,
            ),
        ))

    def contributorNumberOfChars(self, name):
        return functools.reduce(
            lambda accumulator, addition: accumulator + addition,
            map(
                lambda message: len(message),
                self.contributorMessages(name),
            ),
        )

    def contributorNumberOfWords(self, name):
        return functools.reduce(
            lambda accumulator, addition: accumulator + addition,
            map(
                lambda message: len(message.split(' ')),
                self.contributorMessages(name),
            ),
        )

    def contributorNumberOfMessages(self, name):
        return len(self.contributorMessages(name))

    def contributorTimeline(self, name):
        messagesPerDate = dict()

        for message in self.messages:
            if message.author == name:
                dateTimeOfMessage = message.dateTime()
                if dateTimeOfMessage.date() in messagesPerDate:
                    messagesPerDate[dateTimeOfMessage.date()] += 1
                else:
                    messagesPerDate[dateTimeOfMessage.date()] = 1

        sortedMessagesPerDate = sorted(messagesPerDate)

        totalMessages = 0
        timeline = dict()
        for date in sortedMessagesPerDate:
            totalMessages += messagesPerDate[date]
            timeline[date] = totalMessages

        return timeline


if __name__ == '__main__':

    plt.rcParams.update(matplotlib.rcParamsDefault)

    parser = argparse.ArgumentParser('KBK chat analysis tool')
    parser.add_argument('-d', dest='directory')
    parser.add_argument('-o', dest='output')
    parser.add_argument('-c', dest='correlation', action='store_true')
    parser.add_argument('-t', dest='timeline', action='store_true')
    parser.add_argument('-g', dest='graph', action='store_true')
    parser.add_argument('-amnesty', dest='start_date')
    parser.add_argument('-rmnpc', dest='remove_npcs', action='store_true')
    args = parser.parse_args()

    if args.output is None:
        args.output = "out.png"

    if args.start_date is not None:
        args.start_date = datetime.strptime(args.start_date, '%Y-%m-%d')

    chatProtocolFiles = [filename for filename in listdir(args.directory) if isfile(join(args.directory, filename))]

    chatParser = ChatParser()

    for chatProtocolFile in chatProtocolFiles:
        completeFilePathName = join(args.directory, chatProtocolFile)

        print("Parsing file:", completeFilePathName)

        chatParser.feed(open(completeFilePathName, "r", encoding='utf8', errors='ignore').read())

    contributorData = list(map(
        lambda contributor: [
            contributor,
            chatParser.contributorNumberOfMessages(contributor),
            chatParser.contributorNumberOfWords(contributor),
            chatParser.contributorTimeline(contributor),
            chatParser.contributorMessages(contributor),
        ],
        chatParser.contributingNames(),
    ))

    if args.start_date is not None:
        for c in contributorData:
            timeline = c[3]
            x = numpy.array(list(timeline.keys()))
            y = numpy.array(list(timeline.values()))

            # select only timestamps after amnesty date
            x = list(filter(lambda day: day > args.start_date.date(), x))
            if len(x) == 0:
                c[1] = 0
                c[3] = {}
                continue
            # shorten and normalize array with number of messages
            y = y[-len(x):]
            oldMessages = y[0]
<<<<<<< HEAD
            y = y-oldMessages

            print(oldMessages, c[0])
=======
            y -= oldMessages

>>>>>>> cdb3a180
            c[1] = c[1] - oldMessages
            c[3] = dict(zip(x, y))

    # npc remover
    if args.remove_npcs:
        contributorData = [c for c in contributorData if c[1] > 50]

    contributorDataSortedByNMessages = list(reversed(sorted(contributorData, key=itemgetter(1))))

    correlationMatrix = numpy.zeros((len(contributorDataSortedByNMessages), len(contributorDataSortedByNMessages)))

    indices = range(len(contributorDataSortedByNMessages))
    mostTriggeredIndices = []

    for i in indices:
        firstContributorData = contributorDataSortedByNMessages[i]
        for j in indices:
            secondContributorData = contributorDataSortedByNMessages[j]
            firstTimeline = firstContributorData[3]
            secondTimeline = secondContributorData[3]

            # For cross corellation we need the same timestamps present in both signals.
            # 1.) Determine common time interval.
            # 2.) Fill timeline keys per day in this interval.
            # 3.) Cross-correlate.
            sortedFirst = sorted(firstTimeline.keys())
            sortedSecond = sorted(secondTimeline.keys())

            firstCommonDate = max(sortedFirst[0], sortedSecond[0])
            lastCommonDate = min(sortedFirst[-1], sortedSecond[-1])

            if firstCommonDate not in firstTimeline or firstCommonDate not in secondTimeline or \
                    lastCommonDate not in firstTimeline or lastCommonDate not in secondTimeline:
                print("Problem with cross corelation of {} and {} - not enough common data.".format(
                    firstContributorData[0],
                    secondContributorData[0],
                ))
                continue

            lastFirstDate = firstCommonDate
            lastSecondDate = firstCommonDate
            date = firstCommonDate
            commonFirstTimeline = {}
            commonSecondTimeline = {}
            while date != lastCommonDate:
                lastFirstDate = date if date in sortedFirst else lastFirstDate
                lastSecondDate = date if date in sortedSecond else lastSecondDate
                date += timedelta(days=1)
                commonFirstTimeline[date] = firstTimeline[date if date in firstTimeline else lastFirstDate]
                commonSecondTimeline[date] = secondTimeline[date if date in secondTimeline else lastSecondDate]

            if len(commonFirstTimeline) < 1 or len(commonSecondTimeline) < 1:
                print("Problem with cross corelation of {} and {} - not enough common data.".format(
                    firstContributorData[0],
                    secondContributorData[0],
                ))
                continue
            crossCorrelation = correlate(list(map(float, commonFirstTimeline.values())),
                                         list(map(float, commonSecondTimeline.values())))

            sumOfCrossCorrelation = functools.reduce(
                lambda accumulator, addition: accumulator + addition,
                crossCorrelation,
            )

            correlationMatrix[i, j] = numpy.log10(
                1.+sumOfCrossCorrelation/len(commonFirstTimeline.values())/len(commonSecondTimeline.values()))
        mostTriggeredIndex = 0
        mostTriggeredValue = 0.
        allAreTheSame = True
        for j in indices:
            if correlationMatrix[i, j] > mostTriggeredValue:
                allAreTheSame = False
                mostTriggeredValue = correlationMatrix[i, j]
                mostTriggeredIndex = j
        mostTriggeredIndices.append(mostTriggeredIndex if not allAreTheSame else -1)

    (fullContributorNames,) = list(map(
        lambda _contributorData: _contributorData[0],
        contributorDataSortedByNMessages,
    )),
    (contributorNames,) = list(map(
        lambda _contributorData: _contributorData[0][:11]
        + "..." if len(_contributorData[0]) > 14 else _contributorData[0],
        contributorDataSortedByNMessages,
    )),

    # Contribution timeline
    if args.timeline:
        # better color scheme
        plt.rcParams['axes.prop_cycle'] = cycler('color', plt.get_cmap('tab20c').colors)
        figure = plt.figure()

        for contributorData in contributorDataSortedByNMessages[:20]:
            contributor = contributorData[0]
            nMessages = contributorData[1]
            nWords = contributorData[2]
            timeline = contributorData[3]

            x = numpy.array(list(timeline.keys()))
            y = numpy.array(list(timeline.values()))

            print("Contributor", contributor, "has contributed", nMessages, "messages with", nWords, "words.")

            plt.plot_date(x, y, '', label=contributor, zorder=y[-1])

        plt.legend()
        plt.grid(linestyle=":", color="silver")
        plt.xlabel("Lebenszeit")
        plt.ylabel("Anzahl von Nachrichten")
        plt.title(f"Spammer-Highscore @KBK (c) KBK {datetime.now().year}-{datetime.now().month}")

        if args.start_date is not None:
            plt.xlim(args.start_date, )
            plt.ylabel(
                f"Anzahl von Nachrichten seit {args.start_date.year}-{args.start_date.month:0>2}-{args.start_date.day:0>2}")

        plt.ylim(0, )
        figure.set_size_inches([16, 9])
        figure.savefig("timeline_"+args.output, dpi=180)

    # Cross correlation matrix.
    if args.correlation:
        figure = plt.figure()

        plt.subplots_adjust(bottom=0.15, left=0.15)

        plt.xticks(indices, contributorNames, rotation=90)
        plt.yticks(indices, contributorNames)

        plt.title("Trigger-Cross-Correlation (log10-scale) @KBK (c) KBK {}".format(
            datetime.now().year,
        ))

        colorPlot = plt.pcolor(indices, indices, correlationMatrix, cmap="RdBu_r", edgecolor='k')
        axes = plt.gca()

        axes.tick_params(axis='both', which='major', pad=3)
        figure.colorbar(colorPlot, ax=axes, extend='max')

        figure.set_size_inches([10.5, 9])
        figure.savefig("corr_"+args.output, dpi=180)

    # Trigger graph.
    if args.graph:
        result = "@startuml\nskinparam linetype ortho\n".encode('utf-8')

        print("Most Triggered:")

        for j in indices[:30]:
            if mostTriggeredIndices[j] == -1:
                continue
            print(fullContributorNames[j], "is most triggered by", fullContributorNames[mostTriggeredIndices[j]])
            result += "({}) <-- ({})\n".format(
                fullContributorNames[j],
                fullContributorNames[mostTriggeredIndices[j]],
            ).encode('utf-8')

        result += "@enduml\n".encode('utf-8')

        with open(args.output, "wb") as f:
            f.write(result)
            f.close()<|MERGE_RESOLUTION|>--- conflicted
+++ resolved
@@ -204,14 +204,8 @@
             # shorten and normalize array with number of messages
             y = y[-len(x):]
             oldMessages = y[0]
-<<<<<<< HEAD
-            y = y-oldMessages
-
-            print(oldMessages, c[0])
-=======
             y -= oldMessages
 
->>>>>>> cdb3a180
             c[1] = c[1] - oldMessages
             c[3] = dict(zip(x, y))
 
